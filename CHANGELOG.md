# CHANGELOG

<<<<<<< HEAD
## 0.10.0 (unreleased)

**all**

- Drop support for Rust versions lower than 1.44.1.

**cosmwasm-std**

- Remove error helpers `generic_err`, `invalid_base64`, `invalid_utf8`,
  `not_found`, `parse_err`, `serialize_err`, `underflow`, `unauthorized` in
  favour of `StdError::generic_err` and friends.
- Implement `From<&[u8; $N]> for Binary` and `From<[u8; $N]> for Binary` for all
  `$N <= 32`.

**cosmwasm-vm**

- Remove unused cache size argument from `CosmCache`.
- `set_gas_limit` now panics if the given gas limit exceeds the max. supported
  value.
- Increase the max. supported value for gas limit from 10_000_000_000 to
  0x7FFFFFFFFFFFFFFF.
- Add checks to `get_region` for failing early when the contract sends a Region
  pointer to the VM that is not backed by a plausible Region. This helps
  development of standard libraries.
- Create dedicated `RegionValidationError` and `RegionValidationResult`.
=======
## 0.9.4 (2020-07-16)

**cosmwasm-vm**

- Add `Instance::create_gas_report` returning a gas report including the
  original limit, the remaining gas and the internally/externally used gas.
>>>>>>> 5ca1da3c

## 0.9.3 (2020-07-08)

**cosmwasm-storage**

- Add `.remove()` method to `Bucket` and `Singleton`.

## 0.9.2 (2020-06-29)

- Downgrade wasmer to 0.17.0.

## 0.9.1 (2020-06-25)

**cosmwasm-std**

- Replace type `Never` with `Empty` because enums with no cases cannot be
  expressed in valid JSON Schema.

## 0.9.0 (2020-06-25)

Note: this version contains an API bug and should not be used (see
https://github.com/CosmWasm/cosmwasm/issues/451).

**all**

- Upgrade wasmer to 0.17.1.
- Drop support for Rust versions lower than 1.43.1

**cosmwasm-std**

- `ReadonlyStorage::get` and all its implementations now return
  `Option<Vec<u8>>`.
- `ReadonlyStorage::range` and all its implementations now always succeed and
  return an iterator instead of a result. This is now an iterator over
  `Option<KV>` instead of `Option<StdResult<KV>>`.
- `Storage::{set, remove}` and all their implementations no longer have a return
  value. Previously they returned `StdResult<()>`.
- Trait `Querier` is not `Clone` and `Send` anymore.
- `consume_region` panics on null pointers and returns `Vec<u8>` instead of
  `StdResult<Vec<u8>>`.
- Added contract migration mechanism. Contracts can now optionally export a
  `migrate` function with the following definition:
  ```rust
  extern "C" fn migrate(env_ptr: u32, msg_ptr: u32) -> u32;
  ```
- InitResponse no longer has a data field. We always return the contract address
  in the data field in the blockchain and don't allow you to override. `handle`
  can still make use of the field.
- Rename `MockQuerier::with_staking` to `MockQuerier::update_staking` to match
  `::update_balance`.
- The obsolete `StdError::NullPointer` and `null_pointer` were removed.
- Error creator functions are now in type itself, e.g.
  `StdError::invalid_base64` instead of `invalid_base64`. The free functions are
  deprecated and will be removed before 1.0.

**cosmwasm-storage**

- Remove `transactional_deps`. Use `transactional` that just provides a
  transactional storage instead.
- `get_with_prefix` returns `Option<Vec<u8>>` instead of
  `StdResult<Option<Vec<u8>>>`.
- `set_with_prefix` and `remove_with_prefix` return nothing instead of
  `StdResult<()>`.
- `RepLog::commit` no longer returns any value (always succeeds).
- `Op::apply` no longer returns any value (always succeeds).

**cosmwasm-vm**

- The export `allocate` must not return 0 as a valid address. The contract is
  responsible for avoiding this offset in the linear memory.
- The import `db_read` now allocates memory for the return value as part of the
  call and returns a pointer to the value as `u32`. The return value 0 means
  _key does not exist_.
- The import `db_next` now allocates a memory region for the return key and
  value as part of the call and returns a pointer to the region as `u32`. The
  data in the region is stored in the format `value || key || keylen`. As
  before, an empty key means _no more value_.
- Remove `Instance::get_gas` in favour of `Instance::get_gas_left`.
- All calls from the VM layer to the chain layer also return the amount of gas
  used on success. (This is represented by replacing the return value with
  `(value, used_gas)`). Gas usage across the system is then tracked in the VM
  layer, which allows us to halt the contract during an import, as soon as we
  can prove that we used all allocated gas.
- Remove instance caching, which is disabled since 0.8.1 as it is not stable.
  Remove `CosmCache::store_instance`; you can not call `Instance::recylce`
  directly to get back the external dependencies.
- Rename `MockQuerier::with_staking` to `MockQuerier::update_staking` to match
  `::update_balance`.
- Instead of panicking, `read_region`/`write_region`/`get_region`/`set_region`
  now return a new `CommunicationError::DerefErr` when dereferencing a pointer
  provided by the contract fails.
- `FfiError::set_message` was removed because errors should be immutable. Use
  `FfiError::other` to create an error with the desired error message.
- The import implementation of `db_scan` now errors instead of returning an
  error code for an invalid order value. The return type was changed to `u32`.
- Remove `StorageIteratorItem` in favour of the new types `StorageIterator` and
  `NextItem`. `StorageIterator` is a custom iterator type that does not
  implement Rust's `Iterator` trait, allowing it to communicate the used gas
  value of the last `next` call to the VM.
- Don't report any `VmError` back to the contract in `canonicalize_address` and
  `humanize_address`. Only invalid inputs should be reported.
- Move error cases `VmError::RegionLengthTooBig` and `VmError::RegionTooSmall`
  into `CommunicationError`.
- In the `canonicalize_address` inplementation, invalid UTF-8 inputs now result
  in `CommunicationError::InvalidUtf8`, which is not reported back to the
  contract. A standard library should ensure this never happens by correctly
  encoding string input values.
- Merge trait `ReadonlyStorage` into `Storage`.
- The imports `canonicalize_address` and `humanize_address` now return a memory
  address to an error `Region`. If this address is 0, the call succeeded.
- Bump `cosmwasm_vm_version_1` to `cosmwasm_vm_version_2`.

## 0.8.1 (2020-06-08)

**cosmwasm-std**

- The arguments of `log` changed from `&str` to `ToString`, allowing to pass
  various types like `String`, `HumanAddr`, `Uint128` or primitive integers
  directly.
- Add `From<Vec<u8>>` and `Into<Vec<u8>>` implementations for `Binary` for
  zero-copy conversions.

**cosmwasm-vm**

- Deprecated `Instance::get_gas` in favour of `Instance::get_gas_left`. The old
  method will remain available for a while but will issue a deprecation warning
  when used.
- Disable instance caching by treating every cache size as 0. Instance caching
  is not safe as the same Wasm memory is reused across multiple executions.
- The storage of an `Instance` can now be set into readonly mode, which is
  checked by the writing storage imports `db_write` and `db_remove`. Read-only
  mode is off by default for backwards compatibility. `call_query_raw` now sets
  the instance's storage to readonly.
- The new error case `VmError::WriteAccessDenied` is returned when a contract
  calls an import that potentially writes to storage during a query.

## 0.8.0 (2020-05-25)

**all**

- Upgrade schemars to 0.7.
- Upgrade wasmer to 0.17.
- Update snafu to 0.6.
- Minimal supported Rust version is 1.41.
- Split `Region.len` into `Region.capacity` and `Region.length`, where the new
  capacity is the number of bytes available and `length` is the number of bytes
  used. This is a breaking change in the contract-vm interface, which requires
  the same memory layout of the `Region` struct on both sides.
- Add `remove` method to `Storage` trait.
- (feature-flagged) Add `range` method to `ReadonlyStorage` trait. This returns
  an iterator that covers all or a subset of the items in the db ordered
  ascending or descending by key.
- Add new feature flag `iterator` to both packages to enable `range`
  functionality. This is used to allow potential porting to chains that use
  Merkle Tries (which don't allow iterating over ranges).
- All serialized JSON types now use snake_case mappings for names. This means
  enum fields like `ChangeOwner` will map to `change_owner` in the underlying
  JSON, not `changeowner`. This is a breaking change for the clients.
- Public interface between contract and runtime no longer uses `String` to
  represent an error, but rather serializes `ApiError` as a rich JSON error.
- Return value from `env.write_db` and `env.remove_db` to allow error reporting.
- Query responses are now required to contain valid JSON.
- Renamed all `*_db` wasm imports to `db_*`
- Merge `cw-storage` repo as subpackage, now `cosmwasm-storage`
- Add iterator support to `cosmwasm-storage`
- `Coin.amount` is now `Uint128` rather than `String`. Uint128 serializes as a
  string in JSON, but parses into a u128 data in memory. It also has some
  operator overloads to allow easy math operations on `Coin` types, as well as
  enforcing valid amounts.
- `Env` no longer has a `contract.balance` element. If you need this info,
  please use the `Querier` to get this info. As of Cosmos-SDK 0.39 this needs
  extra storage queries to get the balance, so we only do those queries when
  needed.
- `Env.message.sent_funds` is a `Vec<Coin>` not `Option<Vec<Coin>>`. We will
  normalize the go response in `go-cosmwasm` before sending it to the contract.
- `Env.message.signer` was renamed to `Env.message.sender`.
- `Env.block.{height,time}` are now `u64` rather than `i64`.

**cosmwasm-schema**

- This new crate now contains the implementations for generating JSON Schema
  files from interface types. It exposes the functions `export_schema`,
  `export_schema_with_title`, and `schema_for`.

**cosmwasm-std**

- Make all symbols from `cosmwasm::memory` crate internal, as those symbols are
  not needed by users of the library.
- Rename `cosmwasm::mock::dependencies` -> `cosmwasm::mock::mock_dependencies`
  to differentiate between testing and production `External`.
- Export all symbols from `cosmwasm::mock` as the new non-wasm32 module
  `cosmwasm::testing`. Export all remaining symbols at top level (e.g.
  `use cosmwasm::traits::{Api, Storage};` + `use cosmwasm::encoding::Binary;`
  becomes `use cosmwasm::{Api, Binary, Storage};`).
- Rename package `cosmwasm` to `cosmwasm-std`.
- The export `allocate` does not zero-fill the allocated memory anymore.
- Add `remove_db` to the required imports of a contract.
- (feature-flagged) add `scan_db` and `next_db` callbacks from wasm contract to
  VM.
- `serde::{from_slice, to_vec}` return `cosmwasm_std::Result`, no more need to
  use `.context(...)` when calling these functions
- Split `Response` into `InitResponse` and `HandleResponse`; split
  `ContractResult` into `InitResult` and `HandleResult`.
- Create explicit `QueryResponse`, analogue to `InitResponse` and
  `HandleResponse`.
- The exports `cosmwasm_vm_version_1`, `allocate` and `deallocate` are now
  private and can only be called via the Wasm export. Make sure to `use`
  `cosmwasm_std` at least once in the contract to pull in the C exports.
- Add `Querier` trait and `QueryRequest` for query callbacks from the contract,
  along with `SystemError` type for the runtime rejecting messages.
- `QueryRequest` takes a generic `Custom(T)` type that is passed opaquely to the
  end consumer (`wasmd` or integration test stubs), allowing custom queries to
  native code.
- `{Init,Handle,Query}Result` are now just aliases for a concrete `ApiResult`
  type.
- Support results up to 128 KiB in `ExternalStorage.get`.
- The `Storage` trait's `.get`, `.set` and `.remove` now return a `Result` to
  allow propagation of errors.
- Move `transactional`, `transactional_deps`, `RepLog`, `StorageTransaction`
  into crate `cosmwasm-storage`.
- Rename `Result` to `StdResult` to differentiate between the auto-`use`d
  `core::result::Result`. Fix error argument to `Error`.
- Complete overhaul of `Error` into `StdError`:
  - The `StdError` enum can now be serialized and deserialized (losing its
    backtrace), which allows us to pass them over the Wasm/VM boundary. This
    allows using fully structured errors in e.g. integration tests.
  - Auto generated snafu error constructor structs like `NotFound`/`ParseErr`/…
    have been intenalized in favour of error generation helpers like
    `not_found`/`parse_err`/…
  - All error generator functions now return errors instead of results.
  - Error cases don't contain `source` fields anymore. Instead source errors are
    converted to standard types like `String`. For this reason, both
    `snafu::ResultExt` and `snafu::OptionExt` cannot be used anymore.
  - Backtraces became optional. Use `RUST_BACKTRACE=1` to enable them.
  - `Utf8Err`/`Utf8StringErr` merged into `StdError::InvalidUtf8`
  - `Base64Err` renamed into `StdError::InvalidBase64`
  - `ContractErr`/`DynContractErr` merged into `StdError::GeneralErr`
  - The unused `ValidationErr` was removed
  - `StdError` is now
    [non_exhaustive](https://doc.rust-lang.org/1.35.0/unstable-book/language-features/non-exhaustive.html),
    making new error cases non-breaking changes.
- `ExternalStorage.get` now returns an empty vector if a storage entry exists
  but has an empty value. Before, this was normalized to `None`.
- Reorganize `CosmosMsg` enum types. They are now split by modules:
  `CosmosMsg::Bank(BankMsg)`, `CosmosMsg::Custom(T)`, `CosmosMsg::Wasm(WasmMsg)`
- CosmosMsg is now generic over the content of `Custom` variant. This allows
  blockchains to support custom native calls in their Cosmos-SDK apps and
  developers to make use of them in CosmWasm apps without forking the
  `cosmwasm-vm` and `go-cosmwasm` runtime.
- Add `staking` feature flag to expose new `StakingMsg` types under `CosmosMsg`
  and new `StakingRequest` types under `QueryRequest`.
- Add support for mocking-out staking queries via `MockQuerier.with_staking`
- `from_slice`/`from_binary` now require result type to be `DeserializeOwned`,
  i.e. the result must not contain references such as `&str`.

**cosmwasm-vm**

- Make `Instance.memory`/`.allocate`/`.deallocate`/`.func` crate internal. A
  user of the VM must not access the instance's memory directly.
- The imports `env.canonicalize_address`, `env.humanize_address` and
  `env.read_db` don't return the number of bytes written anymore. This value is
  now available in the resulting regions. Negative return values are errors, 0
  is success and values greater than 0 are reserved for future use.
- Change the required interface version guard export from `cosmwasm_api_0_6` to
  `cosmwasm_vm_version_1`.
- Provide implementations for `remove_db` and (feature-flagged) `scan_db` and
  `next_db`
- Provide custom `serde::{from_slice, to_vec}` implementation separate from
  `cosmwasm_std`, so we can return cosmwasm-vm specific `Result` (only used
  internally).
- `call_{init,handle,query}` and the `cosmwasm_vm::testing` wrappers return
  standard `Result` types now, eg. `Result<HandleResponse, ApiError>`.
- Add length limit when reading memory from the instance to protect against
  malicious contracts creating overly large `Region`s.
- Add `Instance.get_memory_size`, giving you the peak memory consumption of an
  instance.
- Remove `cosmwasm_vm::errors::CacheExt`.
- Move `cosmwasm_vm::errors::{Error, Result}` to
  `cosmwasm_vm::{VmError, VmResult}` and remove generic error type from result.
- The import `db_read` now returns an error code if the storage key does not
  exist. The latest standard library converts this error code back to a `None`
  value. This allows differentiating non-existent and empty storage entries.
- Make `Instance::from_module`, `::from_wasmer` and `::recycle` crate-internal.
- Create explicit, public `Checksum` type to identify Wasm blobs.
- `CosmCache::new` now takes supported features as an argument.
- Rename `VmError::RegionTooSmallErr` to `VmError::RegionTooSmall`.
- Rename `VmError::RegionLengthTooBigErr` to `VmError::RegionLengthTooBig`.
- Change property types to owned string in `VmError::UninitializedContextData`,
  `VmError::ConversionErr`, `VmError::ParseErr` and `VmError::SerializeErr`.
- Remove `VmError::IoErr` in favour of `VmError::CacheErr`.
- Simplify `VmError::CompileErr`, `VmError::ResolveErr` and
  `VmError::WasmerRuntimeErr` to just hold a string with the details instead of
  the source error.
- Remove `VmError::WasmerErr` in favour of the new `VmError::InstantiationErr`.
- The snafu error builders from `VmError` are now private, i.e. callers can only
  use the errors, not create them.
- `VmError` is now `#[non_exhaustive]`.
- Split `VmError::RuntimeErr` in `VmError::BackendErr` and
  `VmError::GenericErr`; rename `VmError::WasmerRuntimeErr` to
  `VmError::RuntimeErr`.
- Add `Instance.with_querier` analogue to `Instance.with_storage`.

## 0.7.2 (2020-03-23)

**cosmwasm**

- Fix JSON schema type of `Binary` from int array (wrong) to string (right).
- Make `Extern` not `Clone`able anymore. Before cloning led to copying the data
  for mock storage and copying a stateless bridge for the external storage,
  which are different semantics.
- Remove public `cosmwasm::imports::dependencies`. A user of this library does
  not need to call this explicitely. Dependencies are created internally and
  passed as an argument in `exports::do_init`, `exports::do_handle` and
  `exports::do_query`.
- Make `ExternalStorage` not `Clone`able anymore. This does not copy any data,
  so a clone could lead to unexpected results.

## 0.7.1 (2020-03-11)

**cosmwasm_vm**

- Avoid unnecessary panic when checking corrupted wasm file.
- Support saving the same wasm to cache multiple times.

## 0.7.0 (2020-02-26)

**cosmwasm**

- Rename `Slice` to `Region` to simplify differentiation between Wasm memory
  region and serde's `from_slice`
- Rename `Params` to `Env`, `mock_params` to `mock_env` for clearer naming (this
  is information on the execution environment)
- `Response.log` is not a vector of key/value pairs that can later be indexed by
  Tendermint.

**cosmwasm_vm**

- Remove export `cosmwasm_vm::read_memory`. Using this indicates an
  architectural flaw, since this is a method for host to guest communication
  inside the VM and not needed for users of the VM.
- Create new type `cosmwasm_vm:errors::Error::RegionTooSmallErr`.
- Change return type of `cosmwasm_vm::write_memory` to `Result<usize, Error>` to
  make it harder to forget handling errors.
- Fix missing error propagation in `do_canonical_address`, `do_human_address`
  and `allocate`.
- Update error return codes in import `c_read`.
- Rename imports `c_read`/`c_write` to `read_db`/`write_db`.
- Rename imports `c_canonical_address`/`c_human_address` to
  `canonicalize_address`/`humanize_address`.
- Add `cosmwasm_vm::testing::test_io` for basic memory allocation/deallocation
  testing between host and guest.
- Make `ValidationErr.msg` a dynamic `String` including relevant runtime
  information.
- Remove export `check_api_compatibility`. The VM will take care of calling it.
- Let `check_api_compatibility` check imports by fully qualified identifier
  `<module>.<name>`.
- Make gas limit immutable in `cosmwasm_vm::instance::Instance`. It is passed
  once at construction time and cannot publicly be manipulated anymore.
- Remove `take_storage`/`leave_storage` from `cosmwasm_vm::Instance`.

## 0.6

[Define canonical address callbacks](https://github.com/confio/cosmwasm/issues/73)

- Use `&[u8]` for addresses in params
- Allow contracts to resolve human readable addresses (`&str`) in their json
  into a fixed-size binary representation
- Provide mocks for unit testing and integration tests

- Separate out `Storage` from `ReadOnlyStorage` as separate traits

## 0.5

### 0.5.2

This is the first documented and supported implementation. It contains the basic
feature set. `init` and `handle` supported for modules and can return messages.
A stub implementation of `query` is done, which is likely to be deprecated soon.
Some main points:

- The build-system and unit/integration-test setup is all stabilized.
- Cosmwasm-vm supports singlepass and cranelift backends, and caches modules on
  disk and instances in memory (lru cache).
- JSON Schema output works

All future Changelog entries will reference this base<|MERGE_RESOLUTION|>--- conflicted
+++ resolved
@@ -1,6 +1,5 @@
 # CHANGELOG
 
-<<<<<<< HEAD
 ## 0.10.0 (unreleased)
 
 **all**
@@ -26,14 +25,13 @@
   pointer to the VM that is not backed by a plausible Region. This helps
   development of standard libraries.
 - Create dedicated `RegionValidationError` and `RegionValidationResult`.
-=======
+
 ## 0.9.4 (2020-07-16)
 
 **cosmwasm-vm**
 
 - Add `Instance::create_gas_report` returning a gas report including the
   original limit, the remaining gas and the internally/externally used gas.
->>>>>>> 5ca1da3c
 
 ## 0.9.3 (2020-07-08)
 
