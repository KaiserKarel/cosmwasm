/// This macro generates the boilerplate required to call into the
/// contract-specific logic from the entry-points to the Wasm module.
///
/// It should be invoked in a module scope(that is, not inside a function), and the argument to the macro
/// should be the name of a second rust module that is imported in the invocation scope.
/// The second module should export three functions with the following signatures:
/// ```
/// # use cosmwasm_std::{
/// #     Storage, Api, Querier, DepsMut, Deps, Env, StdError, MessageInfo,
/// #     InitResponse, HandleResponse, QueryResponse,
/// # };
/// #
/// # type InitMsg = ();
/// pub fn init(
///     deps: DepsMut,
///     env: Env,
///     info: MessageInfo,
///     msg: InitMsg,
/// ) -> Result<InitResponse, StdError> {
/// #   Ok(Default::default())
/// }
///
/// # type HandleMsg = ();
/// pub fn handle(
///     deps: DepsMut,
///     env: Env,
///     info: MessageInfo,
///     msg: HandleMsg,
/// ) -> Result<HandleResponse, StdError> {
/// #   Ok(Default::default())
/// }
///
/// # type QueryMsg = ();
/// pub fn query(
///     deps: Deps,
///     env: Env,
///     msg: QueryMsg,
/// ) -> Result<QueryResponse, StdError> {
/// #   Ok(Default::default())
/// }
/// ```
/// where `InitMsg`, `HandleMsg`, and `QueryMsg` are types that implement `DeserializeOwned + JsonSchema`.
///
/// # Example
///
/// ```ignore
/// use contract; // The contract module
///
/// cosmwasm_std::create_entry_points!(contract);
/// ```
#[macro_export]
macro_rules! create_entry_points {
    (@migration; $contract:ident, true) => {
        #[no_mangle]
        extern "C" fn migrate(env_ptr: u32, msg_ptr: u32) -> u32 {
            do_migrate(&$contract::migrate, env_ptr, msg_ptr)
        }
    };

    (@migration; $contract:ident, false) => {};

    (@inner; $contract:ident, migration = $migration:tt) => {
        mod wasm {
            use super::$contract;
            use cosmwasm_std::{do_handle, do_init, do_migrate, do_query};

            #[no_mangle]
            extern "C" fn init(env_ptr: u32, info_ptr: u32, msg_ptr: u32) -> u32 {
                do_init(&$contract::init, env_ptr, info_ptr, msg_ptr)
            }

            #[no_mangle]
            extern "C" fn handle(env_ptr: u32, info_ptr: u32, msg_ptr: u32) -> u32 {
                do_handle(&$contract::handle, env_ptr, info_ptr, msg_ptr)
            }

            #[no_mangle]
            extern "C" fn query(env_ptr: u32, msg_ptr: u32) -> u32 {
                do_query(&$contract::query, env_ptr, msg_ptr)
            }

            $crate::create_entry_points!(@migration; $contract, $migration);

            // Other C externs like interface_version_5, allocate, deallocate are available
            // automatically because we `use cosmwasm_std`.
        }
    };

    ($contract:ident) => {
        $crate::create_entry_points!(@inner; $contract, migration = false);
    };
}

/// This macro is very similar to the `create_entry_points` macro, except it also requires the `migrate` method:
/// ```
/// # use cosmwasm_std::{
/// #     Storage, Api, Querier, DepsMut, Env, StdError, MigrateResponse, MessageInfo,
/// # };
/// # type MigrateMsg = ();
/// pub fn migrate(
///     deps: DepsMut,
<<<<<<< HEAD
///     _env: Env,
=======
///     env: Env,
///     info: MessageInfo,
>>>>>>> 834b3114
///     msg: MigrateMsg,
/// ) -> Result<MigrateResponse, StdError> {
/// #   Ok(Default::default())
/// }
/// ```
/// where `MigrateMsg` is a type that implements `DeserializeOwned + JsonSchema`.
///
/// # Example
///
/// ```ignore
/// use contract; // The contract module
///
/// cosmwasm_std::create_entry_points_with_migration!(contract);
/// ```
#[macro_export]
macro_rules! create_entry_points_with_migration {
    ($contract:ident) => {
        $crate::create_entry_points!(@inner; $contract, migration = true);
    };
}<|MERGE_RESOLUTION|>--- conflicted
+++ resolved
@@ -99,12 +99,7 @@
 /// # type MigrateMsg = ();
 /// pub fn migrate(
 ///     deps: DepsMut,
-<<<<<<< HEAD
 ///     _env: Env,
-=======
-///     env: Env,
-///     info: MessageInfo,
->>>>>>> 834b3114
 ///     msg: MigrateMsg,
 /// ) -> Result<MigrateResponse, StdError> {
 /// #   Ok(Default::default())
