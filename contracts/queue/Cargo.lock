--- conflicted
+++ resolved
@@ -627,11 +627,7 @@
 
 [[package]]
 name = "queue"
-<<<<<<< HEAD
 version = "0.0.0"
-=======
-version = "0.12.2"
->>>>>>> a50db2d3
 dependencies = [
  "cosmwasm-schema",
  "cosmwasm-std",
